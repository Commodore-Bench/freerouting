package app.freerouting.gui;

import app.freerouting.autoroute.BoardUpdateStrategy;
import app.freerouting.autoroute.ItemSelectionStrategy;
import app.freerouting.board.TestLevel;
import app.freerouting.constants.Constants;
import app.freerouting.interactive.InteractiveActionThread;
import app.freerouting.interactive.ThreadActionListener;
import app.freerouting.logger.FRLogger;
import app.freerouting.rules.NetClasses;
<<<<<<< HEAD

import java.awt.Dimension;
import java.awt.GridBagConstraints;
import java.awt.GridBagLayout;
import java.awt.Insets;
import java.awt.Point;
import java.awt.event.ActionEvent;
import java.awt.event.ActionListener;
import java.awt.event.WindowAdapter;
import java.awt.event.WindowEvent;
=======
import java.awt.Component;
>>>>>>> 077e00fd
import java.io.ByteArrayInputStream;
import java.io.ByteArrayOutputStream;
import java.io.File;
import java.io.FileOutputStream;
import java.io.InputStream;
import java.io.OutputStream;
import java.time.Instant;
import java.time.LocalDateTime;
import java.time.format.DateTimeFormatter;
import java.util.Arrays;
import java.util.Collection;
import java.util.LinkedList;
import java.util.Locale;
<<<<<<< HEAD
import java.util.ResourceBundle;
=======
import java.util.Objects;
>>>>>>> 077e00fd
import javax.swing.JButton;
import javax.swing.JDialog;
import javax.swing.JOptionPane;
import javax.swing.JPanel;
import javax.swing.JTextField;
import javax.swing.Timer;
import javax.swing.UIManager;
import javax.swing.UnsupportedLookAndFeelException;

/** Main application for creating frames with new or existing board designs. */
public class MainApplication extends WindowBase {
  static final String WEB_FILE_BASE_NAME = "http://www.freerouting.app";
  static final String VERSION_NUMBER_STRING =
      "v"
          + Constants.FREEROUTING_VERSION
          + " (build-date: "
          + Constants.FREEROUTING_BUILD_DATE
          + ")";
  private static final TestLevel DEBUG_LEVEL = TestLevel.CRITICAL_DEBUGGING_OUTPUT;
  private final ResourceBundle resources;
  private final JButton demonstration_button;
  private final JButton sample_board_button;
  private final JButton open_board_button;
  private final JButton restore_defaults_button;
  private final JTextField message_field;
  private final JPanel main_panel;
  /** A Frame with routing demonstrations in the net. */
  private final WindowNetSamples window_net_demonstrations;
  /** A Frame with sample board designs in the net. */
  private final WindowNetSamples window_net_sample_designs;
  /** The list of open board frames */
  private final Collection<BoardFrame> board_frames = new LinkedList<>();
  private final boolean is_test_version;
  private final Locale locale;
  private final boolean save_intermediate_stages;
  private final float optimization_improvement_threshold;
  private final String[] ignore_net_classes_by_autorouter;
  private String design_dir_name;
  private final int max_passes;
  private final BoardUpdateStrategy board_update_strategy;
  // Issue: adding a new field into AutorouteSettings caused exception when loading
  // an existing design: "Couldn't read design file", "InvalidClassException", incompatible with
  // serialized data
  // so choose to pass this parameter through BoardHandling
  private final String hybrid_ratio;
  private final ItemSelectionStrategy item_selection_strategy;
  private final int num_threads;
  /**
   * Creates new form MainApplication It takes the directory of the board designs as optional
   * argument.
   *
   * @param startupOptions
   */
  public MainApplication(StartupOptions startupOptions) {
    super(600, 300);

    this.design_dir_name = startupOptions.getDesignDir();
    this.max_passes = startupOptions.getMaxPasses();
    this.num_threads = startupOptions.getNumThreads();
    this.board_update_strategy = startupOptions.getBoardUpdateStrategy();
    this.hybrid_ratio = startupOptions.getHybridRatio();
    this.item_selection_strategy = startupOptions.getItemSelectionStrategy();
    this.is_test_version = startupOptions.isTestVersion();
    this.locale = startupOptions.getCurrentLocale();
    this.save_intermediate_stages = startupOptions.save_intermediate_stages;
    this.optimization_improvement_threshold = startupOptions.optimization_improvement_threshold;
    this.ignore_net_classes_by_autorouter = startupOptions.ignore_net_classes_by_autorouter;
    this.resources =
        ResourceBundle.getBundle("app.freerouting.gui.MainApplication", locale);

    main_panel = new JPanel();
    getContentPane().add(main_panel);
    GridBagLayout gridbag = new GridBagLayout();
    main_panel.setLayout(gridbag);

    GridBagConstraints gridbag_constraints = new GridBagConstraints();
    gridbag_constraints.insets = new Insets(10, 10, 10, 10);
    gridbag_constraints.gridwidth = GridBagConstraints.REMAINDER;

    demonstration_button = new JButton();
    sample_board_button = new JButton();
    open_board_button = new JButton();
    restore_defaults_button = new JButton();

    message_field = new JTextField();
    message_field.setText(resources.getString("command_line_missing_input"));
    this.window_net_demonstrations = new WindowNetDemonstrations(locale);
    Point location = getLocation();
    this.window_net_demonstrations.setLocation(
        (int) location.getX() + 50, (int) location.getY() + 50);
    this.window_net_sample_designs = new WindowNetSampleDesigns(locale);
    this.window_net_sample_designs.setLocation(
        (int) location.getX() + 90, (int) location.getY() + 90);

    setTitle(resources.getString("title") + " " + VERSION_NUMBER_STRING);
    boolean add_buttons = true;

    if (startupOptions.getWebstartOption()) {

      if (add_buttons) {
        demonstration_button.setText(resources.getString("router_demonstrations"));
        demonstration_button.setToolTipText(resources.getString("router_demonstrations_tooltip"));
        demonstration_button.addActionListener(
            evt -> window_net_demonstrations.setVisible(true));

        gridbag.setConstraints(demonstration_button, gridbag_constraints);
        main_panel.add(demonstration_button, gridbag_constraints);

        sample_board_button.setText(resources.getString("sample_designs"));
        sample_board_button.setToolTipText(resources.getString("sample_designs_tooltip"));
        sample_board_button.addActionListener(
            evt -> window_net_sample_designs.setVisible(true));

        gridbag.setConstraints(sample_board_button, gridbag_constraints);
        main_panel.add(sample_board_button, gridbag_constraints);
      }
    }

    open_board_button.setText(resources.getString("open_own_design"));
    open_board_button.setToolTipText(resources.getString("open_own_design_tooltip"));
    open_board_button.addActionListener(this::open_board_design_action);

    gridbag.setConstraints(open_board_button, gridbag_constraints);
    if (add_buttons) {
      main_panel.add(open_board_button, gridbag_constraints);
    }

    if (startupOptions.getWebstartOption() && add_buttons) {
      restore_defaults_button.setText(resources.getString("restore_defaults"));
      restore_defaults_button.setToolTipText(resources.getString("restore_defaults_tooltip"));
      restore_defaults_button.addActionListener(evt -> {});
      gridbag.setConstraints(restore_defaults_button, gridbag_constraints);
      main_panel.add(restore_defaults_button, gridbag_constraints);
    }

    int window_width = 620;
    int window_height = 300;

    message_field.setPreferredSize(new Dimension(window_width - 40, 100));
    message_field.setRequestFocusEnabled(false);
    gridbag.setConstraints(message_field, gridbag_constraints);
    main_panel.add(message_field, gridbag_constraints);

    this.addWindowListener(new WindowStateListener());
    pack();
    setSize(window_width, window_height);
    setResizable(false);
  }

  /**
   * Main function of the Application
   *
   * @param args
   */
  public static void main(String[] args) {
    // we have a special case if logging must be disabled before the general command line arguments are parsed
    if (args.length > 0 && Arrays.asList(args).contains("-dl")) {
      // disable logging
      FRLogger.disableLogging();
    }

    FRLogger.traceEntry("MainApplication.main()");

    try {
      UIManager.setLookAndFeel(UIManager.getSystemLookAndFeelClassName());
    } catch (ClassNotFoundException ex) {
      FRLogger.error(ex.getLocalizedMessage(), ex);
    } catch (InstantiationException ex) {
      FRLogger.error(ex.getLocalizedMessage(), ex);
    } catch (IllegalAccessException ex) {
      FRLogger.error(ex.getLocalizedMessage(), ex);
    } catch (UnsupportedLookAndFeelException ex) {
      FRLogger.error(ex.getLocalizedMessage(), ex);
    }

    FRLogger.info("Freerouting " + VERSION_NUMBER_STRING);
    FRLogger.debug(
        " Version: " + Constants.FREEROUTING_VERSION + "," + Constants.FREEROUTING_BUILD_DATE);
    FRLogger.debug(" Command line arguments: '" + String.join(" ", args) + "'");
    FRLogger.debug(
        " Architecture: "
            + System.getProperty("os.name")
            + ","
            + System.getProperty("os.arch")
            + ","
            + System.getProperty("os.version"));
    FRLogger.debug(
        " Java: " + System.getProperty("java.version") + "," + System.getProperty("java.vendor"));
    FRLogger.debug(" System Language: " + Locale.getDefault().getLanguage() + "," + Locale.getDefault());
    FRLogger.debug(
        " Hardware: "
            + Runtime.getRuntime().availableProcessors()
            + " CPU cores,"
            + (Runtime.getRuntime().maxMemory() / 1024 / 1024)
            + " MB RAM");
    FRLogger.debug(" UTC Time: " + Instant.now());

    Thread.setDefaultUncaughtExceptionHandler(new DefaultExceptionHandler());
    StartupOptions startupOptions = StartupOptions.parse(args);

    FRLogger.debug(" GUI Language: " + startupOptions.current_locale);

    ResourceBundle resources =
        ResourceBundle.getBundle(
            "app.freerouting.gui.MainApplication", startupOptions.current_locale);
    if (startupOptions.show_help_option) {
      System.out.print(resources.getString("command_line_help"));
      System.exit(0);
      return;
    }

    if (startupOptions.single_design_option) {
      BoardFrame.Option board_option;
      if (startupOptions.session_file_option) {
        board_option = BoardFrame.Option.SESSION_FILE;
      } else {
        board_option = BoardFrame.Option.SINGLE_FRAME;
      }

      FRLogger.info("Opening '" + startupOptions.design_input_filename + "'...");
      DesignFile design_file = DesignFile.get_instance(startupOptions.design_input_filename);
      if (design_file == null) {
        FRLogger.warn(
            resources.getString("message_6")
                + " "
                + startupOptions.design_input_filename
                + " "
                + resources.getString("message_7"));
        return;
      }
      String message =
          resources.getString("loading_design") + " " + startupOptions.design_input_filename;
      WindowMessage welcome_window = WindowMessage.show(message);
      final BoardFrame new_frame =
          create_board_frame(
              design_file,
              null,
              board_option,
              startupOptions.test_version_option,
              startupOptions.current_locale,
              startupOptions.design_rules_filename,
              startupOptions.save_intermediate_stages,
              startupOptions.optimization_improvement_threshold,
              startupOptions.ignore_net_classes_by_autorouter);
      welcome_window.dispose();
      if (new_frame == null) {
        FRLogger.warn("Couldn't create window frame");
        System.exit(1);
        return;
      }

      new_frame.board_panel.board_handling.settings.autoroute_settings.set_stop_pass_no(
          new_frame.board_panel.board_handling.settings.autoroute_settings.get_start_pass_no()
              + startupOptions.max_passes
              - 1);
      new_frame.board_panel.board_handling.set_num_threads(startupOptions.num_threads);
      new_frame.board_panel.board_handling.set_board_update_strategy(
          startupOptions.board_update_strategy);
      new_frame.board_panel.board_handling.set_hybrid_ratio(startupOptions.hybrid_ratio);
      new_frame.board_panel.board_handling.set_item_selection_strategy(
          startupOptions.item_selection_strategy);

      if (startupOptions.design_output_filename != null)
      {
        // we need to set up a listener to save the design file when the autorouter is running
        new_frame.board_panel.board_handling.autorouter_listener = new ThreadActionListener() {
          @Override
          public void autorouterStarted() {}

          @Override
          public void autorouterAborted() {
            ExportBoardToFile(startupOptions.design_output_filename);
          }

          @Override
          public void autorouterFinished() {
            ExportBoardToFile(startupOptions.design_output_filename);
          }

          private void ExportBoardToFile(String filename) {
            if (filename == null) {
              FRLogger.warn("Couldn't export board, filename not specified");
              return;
            }

            if (!(filename.toLowerCase().endsWith(".dsn") ||
                  filename.toLowerCase().endsWith(".ses") ||
                  filename.toLowerCase().endsWith(".scr"))) {
              FRLogger.warn("Couldn't export board to '" + filename + "', unsupported extension");
              return;
            }

            FRLogger.info("Saving '" + filename + "'...");
            try {
              String filename_only = new File(filename).getName();
              String design_name = filename_only.substring(0, filename_only.length() - 4);
              String extension = filename_only.substring(filename_only.length() - 4);

              OutputStream output_stream = new FileOutputStream(filename);

              switch (extension) {
                case ".dsn" -> new_frame.board_panel.board_handling.export_to_dsn_file(
                    output_stream, design_name, false);
                case ".ses" -> new_frame.board_panel.board_handling.export_specctra_session_file(
                    design_name, output_stream);
                case ".scr" -> {
                  ByteArrayOutputStream session_output_stream =
                      new ByteArrayOutputStream();
                  new_frame.board_panel.board_handling.export_specctra_session_file(
                      filename, session_output_stream);
                  InputStream input_stream =
                      new ByteArrayInputStream(session_output_stream.toByteArray());
                  new_frame.board_panel.board_handling.export_eagle_session_file(
                      input_stream, output_stream);
                }
              }

              System.exit(0);
            } catch (Exception e) {
              FRLogger.error("Couldn't export board to file", e);
            }
          }
        };
      }

      if (new_frame.is_intermediate_stage_file_available())
      {
        LocalDateTime modification_time = new_frame.get_intermediate_stage_file_modification_time();
        DateTimeFormatter formatter = DateTimeFormatter.ofPattern("yyyy-MM-dd HH:mm:ss");
        String load_snapshot_confirmation = String.format(resources.getString("load_snapshot_confirmation"), modification_time.format(formatter));

        if (WindowMessage.confirm(load_snapshot_confirmation))
        {
          new_frame.load_intermediate_stage_file();
        }
      }

      // start the auto-router automatically if both input and output files were passed as a parameter
      if ((startupOptions.design_input_filename != null)
          && (startupOptions.design_output_filename != null)) {

        // Add a model dialog with timeout to confirm the autorouter start with the default settings
<<<<<<< HEAD
        final int AUTOSTART_TIMEOUT = 20;
        final String START_NOW_TEXT = resources.getString("auto_start_routing_startnow_button");
        JButton startNowButton = new JButton(START_NOW_TEXT + " (" + AUTOSTART_TIMEOUT + ")");

        final String CANCEL_TEXT = resources.getString("auto_start_routing_cancel_button");
        Object[] options = {startNowButton, CANCEL_TEXT};

        final String AUTOSTART_MSG = resources.getString("auto_start_routing_message");
        JOptionPane optionPane = new JOptionPane(
            AUTOSTART_MSG,
            JOptionPane.WARNING_MESSAGE,
            JOptionPane.OK_CANCEL_OPTION,
            null,
            options,
            options[0]
        );

        startNowButton.addActionListener(event -> optionPane.setValue(options[0]));

        final String AUTOSTART_TITLE = resources.getString("auto_start_routing_title");
        JDialog autostartDialog = optionPane.createDialog(AUTOSTART_TITLE);

        // Update startNowButton text every second
        Timer autostartTimer = new Timer(1000, new ActionListener() {
          private int secondsLeft = AUTOSTART_TIMEOUT;

          @Override
          public void actionPerformed(ActionEvent e) {
            if (--secondsLeft > 0) {
              startNowButton.setText(START_NOW_TEXT + " (" + secondsLeft + ")");
            } else {
              optionPane.setValue(options[0]);
            }
          }
        });

        autostartTimer.start();
        autostartDialog.setVisible(true); // blocks execution
=======
        String errorMessage = resources.getString("auto_start_routing_message");
        JTextArea textArea = new JTextArea(errorMessage);
        JOptionPane optionPane = new JOptionPane(textArea, JOptionPane.WARNING_MESSAGE, JOptionPane.YES_NO_OPTION);
        JDialog dialog = optionPane.createDialog(resources.getString("auto_start_routing_title"));

        // Get the correct panel from the option pane
        JPanel optionPanel = null;
        int startButtonIndex = -1;
        int cancelButtonIndex = -1;
        for(Component c : optionPane.getComponents())
          // Ensure there are buttons on the panel
          if(c instanceof JPanel
              && ((JPanel)c).getComponents().length >= 2
              && ((JPanel)c).getComponents()[0] instanceof JButton
              && ((JPanel)c).getComponents()[1] instanceof JButton
          ){
            optionPanel = (JPanel)c;

            JButton firstButton = (JButton)optionPanel.getComponents()[0];
            JButton secondButton = (JButton)optionPanel.getComponents()[1];

            if (firstButton.isDefaultButton())
            {
              // we normally have the first button as the default
              startButtonIndex = 0;
              cancelButtonIndex = 1;
            } else if (secondButton.isDefaultButton())
            {
              // we might have a UI/localization where the second button is the default
              startButtonIndex = 1;
              cancelButtonIndex = 0;
            }

            break;
          }

        // Set the default button to "Start now"
        JButton startButton;
        if ((optionPanel != null) && (startButtonIndex >= 0)) {
          startButton = (JButton) (optionPanel.getComponents()[startButtonIndex]);
          startButton.setText(resources.getString("auto_start_routing_startnow_button"));
          startButton.addActionListener(
              e -> {
                ModelDialogTimeout = 0;
                dialog.dispose();
              });
        }

        // Set the cancel button to "Cancel (20)"
        JButton cancelButton;
        if ((optionPanel != null) && (cancelButtonIndex >= 0)) {
          cancelButton = (JButton) (optionPanel.getComponents()[1]);
          cancelButton.setText(resources.getString("auto_start_routing_cancel_button") + "(20)");
          cancelButton.addActionListener(
              e -> {
                ModelDialogTimeout = -1;
                dialog.dispose();
              });
        } else {
          cancelButton = null;
        }

        dialog.pack();

        // Set the timeout to 20 seconds
        MainApplication.ModelDialogTimeout = 20;
        Timer timer = new Timer(1000, null);
        if ((optionPanel != null) && (cancelButtonIndex >= 0)) {
          timer.addActionListener(
              e -> {
                ModelDialogTimeout--;
                if (ModelDialogTimeout > 0) {
                  cancelButton.setText(
                      resources.getString("auto_start_routing_cancel_button")
                          + "("
                          + ModelDialogTimeout
                          + ")");
                } else {
                  timer.stop();
                  dialog.dispose();
                }
              });
          timer.start();
        }
>>>>>>> 077e00fd

        autostartDialog.dispose();
        autostartTimer.stop();

        Object choice = optionPane.getValue();
        // Start the autorouter if the user didn't cancel the dialog
        if (choice == options[0]) {
          // Start the autorouter
          InteractiveActionThread thread =
              new_frame.board_panel.board_handling.start_batch_autorouter();

          if (new_frame.board_panel.board_handling.autorouter_listener != null) {
            // Add the autorouter listener to save the design file when the autorouter is running
            thread.addListener(new_frame.board_panel.board_handling.autorouter_listener);
          }
        }
      }

      new_frame.addWindowListener(
          new WindowAdapter() {
            @Override
            public void windowClosed(WindowEvent evt) {
              System.exit(0);
            }
          });
    } else {
      new MainApplication(startupOptions).setVisible(true);
    }

    FRLogger.traceExit("MainApplication.main()");
  }

  /**
   * Creates a new board frame containing the data of the input design file. Returns null, if an
   * error occurred.
   */
  private static BoardFrame create_board_frame(
      DesignFile p_design_file,
      JTextField p_message_field,
      BoardFrame.Option p_option,
      boolean p_is_test_version,
      Locale p_locale,
      String p_design_rules_file,
      boolean p_save_intermediate_stages,
      float p_optimization_improvement_threshold,
      String[] p_ignore_net_classes_by_autorouter) {
    ResourceBundle resources =
        ResourceBundle.getBundle("app.freerouting.gui.MainApplication", p_locale);

    InputStream input_stream = p_design_file.get_input_stream();
    if (input_stream == null) {
      if (p_message_field != null) {
        p_message_field.setText(resources.getString("message_8") + " " + p_design_file.get_name());
      }
      return null;
    }

    TestLevel test_level = p_is_test_version ? DEBUG_LEVEL : TestLevel.RELEASE_VERSION;
    BoardFrame new_frame =
        new BoardFrame(
            p_design_file,
            p_option,
            test_level,
            p_locale,
            !p_is_test_version,
            p_save_intermediate_stages,
            p_optimization_improvement_threshold);
    boolean read_ok =
        new_frame.read(input_stream, p_design_file.is_created_from_text_file(), p_message_field);
    if (!read_ok) {
      return null;
    }
    new_frame.menubar.add_design_dependent_items();
    if (p_design_file.is_created_from_text_file()) {
      // Read the file  with the saved rules, if it is existing.

      String file_name = p_design_file.get_name();
      String[] name_parts = file_name.split("\\.");

      String design_name = name_parts[0];

      String rules_file_name;
      String parent_folder_name;
      String confirm_import_rules_message;
      if (p_design_rules_file == null) {
        rules_file_name = design_name + ".rules";
        parent_folder_name = p_design_file.get_parent();
        confirm_import_rules_message = resources.getString("confirm_import_rules");
      } else {
        rules_file_name = p_design_rules_file;
        parent_folder_name = null;
        confirm_import_rules_message = null;
      }

      // load the .rules file
      DesignFile.read_rules_file(
          design_name,
          parent_folder_name,
          rules_file_name,
          new_frame.board_panel.board_handling,
          confirm_import_rules_message);

      // ignore net classes if they were defined by a command line argument
      for (String net_class_name : p_ignore_net_classes_by_autorouter) {
        NetClasses netClasses =
            new_frame.board_panel.board_handling.get_routing_board().rules.net_classes;

        for (int i = 0; i < netClasses.count(); i++) {
          if (netClasses.get(i).get_name().equalsIgnoreCase(net_class_name)) {
            netClasses.get(i).is_ignored_by_autorouter = true;
          }
        }
      }

      new_frame.refresh_windows();
    }
    return new_frame;
  }

  /** opens a board design from a binary file or a specctra dsn file. */
  private void open_board_design_action(ActionEvent evt) {
    DesignFile design_file = DesignFile.open_dialog(this.design_dir_name);

    if (design_file == null) {
      message_field.setText(resources.getString("message_3"));
      return;
    }

    FRLogger.info("Opening '" + design_file.get_name() + "'...");

    BoardFrame.Option option;
    option = BoardFrame.Option.FROM_START_MENU;
    String message = resources.getString("loading_design") + " " + design_file.get_name();
    message_field.setText(message);
    WindowMessage welcome_window = WindowMessage.show(message);
    welcome_window.setTitle(message);
    BoardFrame new_frame =
        create_board_frame(
            design_file,
            message_field,
            option,
            this.is_test_version,
            this.locale,
            null,
            this.save_intermediate_stages,
            this.optimization_improvement_threshold,
            this.ignore_net_classes_by_autorouter);
    welcome_window.dispose();
    if (new_frame == null) {
      return;
    }

    new_frame.board_panel.board_handling.settings.autoroute_settings.set_stop_pass_no(
        new_frame.board_panel.board_handling.settings.autoroute_settings.get_start_pass_no()
            + this.max_passes
            - 1);
    new_frame.board_panel.board_handling.set_num_threads(this.num_threads);
    new_frame.board_panel.board_handling.set_board_update_strategy(this.board_update_strategy);
    new_frame.board_panel.board_handling.set_hybrid_ratio(this.hybrid_ratio);
    new_frame.board_panel.board_handling.set_item_selection_strategy(this.item_selection_strategy);

    if (new_frame.is_intermediate_stage_file_available())
    {
      LocalDateTime modification_time = new_frame.get_intermediate_stage_file_modification_time();
      DateTimeFormatter formatter = DateTimeFormatter.ofPattern("yyyy-MM-dd HH:mm:ss");
      String load_snapshot_confirmation = String.format(resources.getString("load_snapshot_confirmation"), modification_time.format(formatter));

      if (WindowMessage.confirm(load_snapshot_confirmation))
      {
        new_frame.load_intermediate_stage_file();
      }
    }

    message_field.setText(
        resources.getString("message_4")
            + " "
            + design_file.get_name()
            + " "
            + resources.getString("message_5"));
    board_frames.add(new_frame);
    new_frame.addWindowListener(new BoardFrameWindowListener(new_frame));
  }

  /** Exit the Application */
  private void exitForm(WindowEvent evt) {
    System.exit(0);
  }

  private class BoardFrameWindowListener extends WindowAdapter {

    private BoardFrame board_frame;

    public BoardFrameWindowListener(BoardFrame p_board_frame) {
      this.board_frame = p_board_frame;
    }

    @Override
    public void windowClosed(WindowEvent evt) {
      if (board_frame != null) {
        // remove this board_frame from the list of board frames
        board_frame.dispose();
        board_frames.remove(board_frame);
        board_frame = null;
      }
    }
  }

  private class WindowStateListener extends WindowAdapter {

    @Override
    public void windowClosing(WindowEvent evt) {
      setDefaultCloseOperation(DISPOSE_ON_CLOSE);
      boolean exit_program = true;
      if (!is_test_version && !board_frames.isEmpty()) {
        int option =
            JOptionPane.showConfirmDialog(
                null,
                resources.getString("confirm_cancel"),
                null,
                JOptionPane.YES_NO_OPTION);
        if (option == JOptionPane.NO_OPTION) {
          setDefaultCloseOperation(DO_NOTHING_ON_CLOSE);
          exit_program = false;
        }
      }
      if (exit_program) {
        exitForm(evt);
      }
    }

    @Override
    public void windowIconified(WindowEvent evt) {
      window_net_sample_designs.parent_iconified();
    }

    @Override
    public void windowDeiconified(WindowEvent evt) {
      window_net_sample_designs.parent_deiconified();
    }
  }
}<|MERGE_RESOLUTION|>--- conflicted
+++ resolved
@@ -8,8 +8,6 @@
 import app.freerouting.interactive.ThreadActionListener;
 import app.freerouting.logger.FRLogger;
 import app.freerouting.rules.NetClasses;
-<<<<<<< HEAD
-
 import java.awt.Dimension;
 import java.awt.GridBagConstraints;
 import java.awt.GridBagLayout;
@@ -19,9 +17,6 @@
 import java.awt.event.ActionListener;
 import java.awt.event.WindowAdapter;
 import java.awt.event.WindowEvent;
-=======
-import java.awt.Component;
->>>>>>> 077e00fd
 import java.io.ByteArrayInputStream;
 import java.io.ByteArrayOutputStream;
 import java.io.File;
@@ -35,11 +30,7 @@
 import java.util.Collection;
 import java.util.LinkedList;
 import java.util.Locale;
-<<<<<<< HEAD
 import java.util.ResourceBundle;
-=======
-import java.util.Objects;
->>>>>>> 077e00fd
 import javax.swing.JButton;
 import javax.swing.JDialog;
 import javax.swing.JOptionPane;
@@ -382,7 +373,6 @@
           && (startupOptions.design_output_filename != null)) {
 
         // Add a model dialog with timeout to confirm the autorouter start with the default settings
-<<<<<<< HEAD
         final int AUTOSTART_TIMEOUT = 20;
         final String START_NOW_TEXT = resources.getString("auto_start_routing_startnow_button");
         JButton startNowButton = new JButton(START_NOW_TEXT + " (" + AUTOSTART_TIMEOUT + ")");
@@ -421,92 +411,6 @@
 
         autostartTimer.start();
         autostartDialog.setVisible(true); // blocks execution
-=======
-        String errorMessage = resources.getString("auto_start_routing_message");
-        JTextArea textArea = new JTextArea(errorMessage);
-        JOptionPane optionPane = new JOptionPane(textArea, JOptionPane.WARNING_MESSAGE, JOptionPane.YES_NO_OPTION);
-        JDialog dialog = optionPane.createDialog(resources.getString("auto_start_routing_title"));
-
-        // Get the correct panel from the option pane
-        JPanel optionPanel = null;
-        int startButtonIndex = -1;
-        int cancelButtonIndex = -1;
-        for(Component c : optionPane.getComponents())
-          // Ensure there are buttons on the panel
-          if(c instanceof JPanel
-              && ((JPanel)c).getComponents().length >= 2
-              && ((JPanel)c).getComponents()[0] instanceof JButton
-              && ((JPanel)c).getComponents()[1] instanceof JButton
-          ){
-            optionPanel = (JPanel)c;
-
-            JButton firstButton = (JButton)optionPanel.getComponents()[0];
-            JButton secondButton = (JButton)optionPanel.getComponents()[1];
-
-            if (firstButton.isDefaultButton())
-            {
-              // we normally have the first button as the default
-              startButtonIndex = 0;
-              cancelButtonIndex = 1;
-            } else if (secondButton.isDefaultButton())
-            {
-              // we might have a UI/localization where the second button is the default
-              startButtonIndex = 1;
-              cancelButtonIndex = 0;
-            }
-
-            break;
-          }
-
-        // Set the default button to "Start now"
-        JButton startButton;
-        if ((optionPanel != null) && (startButtonIndex >= 0)) {
-          startButton = (JButton) (optionPanel.getComponents()[startButtonIndex]);
-          startButton.setText(resources.getString("auto_start_routing_startnow_button"));
-          startButton.addActionListener(
-              e -> {
-                ModelDialogTimeout = 0;
-                dialog.dispose();
-              });
-        }
-
-        // Set the cancel button to "Cancel (20)"
-        JButton cancelButton;
-        if ((optionPanel != null) && (cancelButtonIndex >= 0)) {
-          cancelButton = (JButton) (optionPanel.getComponents()[1]);
-          cancelButton.setText(resources.getString("auto_start_routing_cancel_button") + "(20)");
-          cancelButton.addActionListener(
-              e -> {
-                ModelDialogTimeout = -1;
-                dialog.dispose();
-              });
-        } else {
-          cancelButton = null;
-        }
-
-        dialog.pack();
-
-        // Set the timeout to 20 seconds
-        MainApplication.ModelDialogTimeout = 20;
-        Timer timer = new Timer(1000, null);
-        if ((optionPanel != null) && (cancelButtonIndex >= 0)) {
-          timer.addActionListener(
-              e -> {
-                ModelDialogTimeout--;
-                if (ModelDialogTimeout > 0) {
-                  cancelButton.setText(
-                      resources.getString("auto_start_routing_cancel_button")
-                          + "("
-                          + ModelDialogTimeout
-                          + ")");
-                } else {
-                  timer.stop();
-                  dialog.dispose();
-                }
-              });
-          timer.start();
-        }
->>>>>>> 077e00fd
 
         autostartDialog.dispose();
         autostartTimer.stop();
