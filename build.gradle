plugins {
    id 'java'
    id 'maven-publish'
    id 'net.nemerosa.versioning' version '3.0.0'
    id 'com.github.ben-manes.versions' version '0.49.0'
}

java.toolchain {
    languageVersion = JavaLanguageVersion.of 17
}

[compileJava, compileTestJava]*.options*.encoding = 'UTF-8'

tasks.withType(JavaCompile).configureEach {
    options.compilerArgs << '-Xlint:unchecked' << '-Xlint:deprecation'
}

// javadoc is way too strict for my taste.
tasks.withType(Javadoc).configureEach {
    options.addStringOption 'encoding', 'UTF-8'
    options.addStringOption 'Xdoclint:none', '-quiet'
}

repositories {
    mavenCentral()
    google()
}

dependencies {
    testImplementation group: 'junit', name: 'junit', version: '4.13.2'

    // https://mvnrepository.com/artifact/javax.help/javahelp
    implementation group: 'javax.help', name: 'javahelp', version: '2.0.05'

<<<<<<< HEAD
    implementation group: 'org.apache.logging.log4j', name: 'log4j-api', version: '2.21.0'
    implementation group: 'org.apache.logging.log4j', name: 'log4j-core', version: '2.21.1'
=======
    implementation group: 'org.apache.logging.log4j', name: 'log4j-api', version: '2.21.1'
    implementation group: 'org.apache.logging.log4j', name: 'log4j-core', version: '2.21.0'
>>>>>>> 91ab2ae9

    // https://github.com/google/gson
    implementation 'com.google.code.gson:gson:2.10.1'

    // https://segment.com/docs - this one doesn't work because it's missing the Java 9+ module-info.class
    //implementation 'com.segment.analytics.java:analytics:+'
}

ext {
    mainClassName = 'app.freerouting.gui.MainApplication'

    def buildDateTime = new Date()
    buildDate = buildDateTime.format('yyyy-MM-dd')
    buildTime = buildDateTime.format('HH:mm:ss.SSSZ')
}

def manifestAttributes = [
    'Automatic-Module-Name': 'app.freerouting',
    'Built-By': System.properties['user.name'],
    'Created-By': "${System.properties['java.version']} (${System.properties['java.vendor']} ${System.properties['java.vm.version']})",
    'Build-Date': project.buildDate,
    'Build-Time': project.buildTime,
    'Build-Revision': versioning.info.commit,
    'Specification-Title': project.name,
    'Specification-Version': project.version,
    'Implementation-Title': project.name,
    'Implementation-Version': project.version
].asImmutable()

jar {
    manifest {
        attributes manifestAttributes
    }
}

tasks.register('executableJar', Jar) {
    archiveClassifier = 'executable'

    duplicatesStrategy(DuplicatesStrategy.EXCLUDE)

    from configurations.runtimeClasspath.collect { zipTree(it) }

    from files(sourceSets.main.output)

    manifest {
        attributes manifestAttributes + ['Main-Class': project.mainClassName]
    }
}

apply from: 'gradle/publishing.gradle'

// write constants to code
tasks.register('writeVersionInfo') {
    doLast {
        def buildInfoCode = file("${project.buildDir}/generated-src/app/freerouting/constants/Constants.java")
        buildInfoCode.getParentFile().mkdirs()
        buildInfoCode.write(
            """
            package app.freerouting.constants;
            public final class Constants {
              public static final String FREEROUTING_VERSION = \"${publishing.versionId}\";
              public static final String FREEROUTING_BUILD_DATE = \"${project.buildDate}\";
            }
            """.stripIndent().trim()
        )
    }
}

// add the 'vmfconstants' src dir to the folders to compile (input to groovyc)
sourceSets.main.java.srcDirs += "${project.buildDir}/generated-src/"

compileJava.dependsOn += 'writeVersionInfo'


tasks.register('dist', Copy) {
    dependsOn assemble
    from 'build/libs/freerouting-executable.jar'
    into 'build/dist/'
}

tasks.register('run', JavaExec) {
    classpath = sourceSets.main.runtimeClasspath

    mainClass = project.mainClassName

    // arguments to pass to the application
    //    args 'appArg1'
    // jvmArgs 'arg1'
}
<|MERGE_RESOLUTION|>--- conflicted
+++ resolved
@@ -32,13 +32,8 @@
     // https://mvnrepository.com/artifact/javax.help/javahelp
     implementation group: 'javax.help', name: 'javahelp', version: '2.0.05'
 
-<<<<<<< HEAD
-    implementation group: 'org.apache.logging.log4j', name: 'log4j-api', version: '2.21.0'
+    implementation group: 'org.apache.logging.log4j', name: 'log4j-api', version: '2.21.1'
     implementation group: 'org.apache.logging.log4j', name: 'log4j-core', version: '2.21.1'
-=======
-    implementation group: 'org.apache.logging.log4j', name: 'log4j-api', version: '2.21.1'
-    implementation group: 'org.apache.logging.log4j', name: 'log4j-core', version: '2.21.0'
->>>>>>> 91ab2ae9
 
     // https://github.com/google/gson
     implementation 'com.google.code.gson:gson:2.10.1'
