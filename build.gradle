--- conflicted
+++ resolved
@@ -53,13 +53,8 @@
     // https://mvnrepository.com/artifact/javax.help/javahelp
     implementation group: 'javax.help', name: 'javahelp', version: '2.0.05'
 
-<<<<<<< HEAD
     implementation group: 'org.apache.logging.log4j', name: 'log4j-api', version: '2.20.0'
-    implementation group: 'org.apache.logging.log4j', name: 'log4j-core', version: '2.19.0'
-=======
-    implementation group: 'org.apache.logging.log4j', name: 'log4j-api', version: '2.19.0'
     implementation group: 'org.apache.logging.log4j', name: 'log4j-core', version: '2.20.0'
->>>>>>> 7ac5eecd
 }
 
 
